# Copyright (c) 2024 Alibaba Inc (authors: Xiang Lyu, Zhihao Du)
#
# Licensed under the Apache License, Version 2.0 (the "License");
# you may not use this file except in compliance with the License.
# You may obtain a copy of the License at
#
#     http://www.apache.org/licenses/LICENSE-2.0
#
# Unless required by applicable law or agreed to in writing, software
# distributed under the License is distributed on an "AS IS" BASIS,
# WITHOUT WARRANTIES OR CONDITIONS OF ANY KIND, either express or implied.
# See the License for the specific language governing permissions and
# limitations under the License.
import threading
import torch
import torch.nn.functional as F
from matcha.models.components.flow_matching import BASECFM


class ConditionalCFM(BASECFM):
    def __init__(self, in_channels, cfm_params, n_spks=1, spk_emb_dim=64, estimator: torch.nn.Module = None):
        super().__init__(
            n_feats=in_channels,
            cfm_params=cfm_params,
            n_spks=n_spks,
            spk_emb_dim=spk_emb_dim,
        )
        self.t_scheduler = cfm_params.t_scheduler
        self.training_cfg_rate = cfm_params.training_cfg_rate
        self.inference_cfg_rate = cfm_params.inference_cfg_rate
        in_channels = in_channels + (spk_emb_dim if n_spks > 0 else 0)
        # Just change the architecture of the estimator here
        self.estimator = estimator
        self.lock = threading.Lock()

    @torch.inference_mode()
    def forward(self, mu, mask, n_timesteps, temperature=1.0, spks=None, cond=None, prompt_len=0, flow_cache=torch.zeros(1, 80, 0, 2)):
        """Forward diffusion

        Args:
            mu (torch.Tensor): output of encoder
                shape: (batch_size, n_feats, mel_timesteps)
            mask (torch.Tensor): output_mask
                shape: (batch_size, 1, mel_timesteps)
            n_timesteps (int): number of diffusion steps
            temperature (float, optional): temperature for scaling noise. Defaults to 1.0.
            spks (torch.Tensor, optional): speaker ids. Defaults to None.
                shape: (batch_size, spk_emb_dim)
            cond: Not used but kept for future purposes

        Returns:
            sample: generated mel-spectrogram
                shape: (batch_size, n_feats, mel_timesteps)
        """

        z = torch.randn_like(mu).to(mu.device).to(mu.dtype) * temperature
        cache_size = flow_cache.shape[2]
        # fix prompt and overlap part mu and z
        if cache_size != 0:
            z[:, :, :cache_size] = flow_cache[:, :, :, 0]
            mu[:, :, :cache_size] = flow_cache[:, :, :, 1]
        z_cache = torch.concat([z[:, :, :prompt_len], z[:, :, -34:]], dim=2)
        mu_cache = torch.concat([mu[:, :, :prompt_len], mu[:, :, -34:]], dim=2)
        flow_cache = torch.stack([z_cache, mu_cache], dim=-1)

        t_span = torch.linspace(0, 1, n_timesteps + 1, device=mu.device, dtype=mu.dtype)
        if self.t_scheduler == 'cosine':
            t_span = 1 - torch.cos(t_span * 0.5 * torch.pi)
        return self.solve_euler(z, t_span=t_span, mu=mu, mask=mask, spks=spks, cond=cond), flow_cache

    def solve_euler(self, x, t_span, mu, mask, spks, cond):
        """
        Fixed euler solver for ODEs.
        Args:
            x (torch.Tensor): random noise
            t_span (torch.Tensor): n_timesteps interpolated
                shape: (n_timesteps + 1,)
            mu (torch.Tensor): output of encoder
                shape: (batch_size, n_feats, mel_timesteps)
            mask (torch.Tensor): output_mask
                shape: (batch_size, 1, mel_timesteps)
            spks (torch.Tensor, optional): speaker ids. Defaults to None.
                shape: (batch_size, spk_emb_dim)
            cond: Not used but kept for future purposes
        """
        t, _, dt = t_span[0], t_span[-1], t_span[1] - t_span[0]
        t = t.unsqueeze(dim=0)

        # I am storing this because I can later plot it by putting a debugger here and saving it to a file
        # Or in future might add like a return_all_steps flag
        sol = []

        # Do not use concat, it may cause memory format changed and trt infer with wrong results!
        x_in = torch.zeros([2, 80, x.size(2)], device=x.device, dtype=x.dtype)
        mask_in = torch.zeros([2, 1, x.size(2)], device=x.device, dtype=x.dtype)
        mu_in = torch.zeros([2, 80, x.size(2)], device=x.device, dtype=x.dtype)
        t_in = torch.zeros([2], device=x.device, dtype=x.dtype)
        spks_in = torch.zeros([2, 80], device=x.device, dtype=x.dtype)
        cond_in = torch.zeros([2, 80, x.size(2)], device=x.device, dtype=x.dtype)
        for step in range(1, len(t_span)):
            # Classifier-Free Guidance inference introduced in VoiceBox
            x_in[:] = x
            mask_in[:] = mask
            mu_in[0] = mu
            t_in[:] = t.unsqueeze(0)
            spks_in[0] = spks
            cond_in[0] = cond
            dphi_dt = self.forward_estimator(
                x_in, mask_in,
                mu_in, t_in,
                spks_in,
                cond_in
            )
            dphi_dt, cfg_dphi_dt = torch.split(dphi_dt, [x.size(0), x.size(0)], dim=0)
            dphi_dt = ((1.0 + self.inference_cfg_rate) * dphi_dt - self.inference_cfg_rate * cfg_dphi_dt)
            x = x + dt * dphi_dt
            t = t + dt
            sol.append(x)
            if step < len(t_span) - 1:
                dt = t_span[step + 1] - t

        return sol[-1].float()

    def forward_estimator(self, x, mask, mu, t, spks, cond):
<<<<<<< HEAD
        return self.estimator.forward(x, mask, mu, t, spks, cond)
=======
        if isinstance(self.estimator, torch.nn.Module):
            return self.estimator.forward(x, mask, mu, t, spks, cond)
        else:
            with self.lock:
                self.estimator.set_input_shape('x', (2, 80, x.size(2)))
                self.estimator.set_input_shape('mask', (2, 1, x.size(2)))
                self.estimator.set_input_shape('mu', (2, 80, x.size(2)))
                self.estimator.set_input_shape('t', (2,))
                self.estimator.set_input_shape('spks', (2, 80))
                self.estimator.set_input_shape('cond', (2, 80, x.size(2)))
                # run trt engine
                self.estimator.execute_v2([x.contiguous().data_ptr(),
                                        mask.contiguous().data_ptr(),
                                        mu.contiguous().data_ptr(),
                                        t.contiguous().data_ptr(),
                                        spks.contiguous().data_ptr(),
                                        cond.contiguous().data_ptr(),
                                        x.data_ptr()])
            return x
>>>>>>> 1e52c607

    def compute_loss(self, x1, mask, mu, spks=None, cond=None):
        """Computes diffusion loss

        Args:
            x1 (torch.Tensor): Target
                shape: (batch_size, n_feats, mel_timesteps)
            mask (torch.Tensor): target mask
                shape: (batch_size, 1, mel_timesteps)
            mu (torch.Tensor): output of encoder
                shape: (batch_size, n_feats, mel_timesteps)
            spks (torch.Tensor, optional): speaker embedding. Defaults to None.
                shape: (batch_size, spk_emb_dim)

        Returns:
            loss: conditional flow matching loss
            y: conditional flow
                shape: (batch_size, n_feats, mel_timesteps)
        """
        b, _, t = mu.shape

        # random timestep
        t = torch.rand([b, 1, 1], device=mu.device, dtype=mu.dtype)
        if self.t_scheduler == 'cosine':
            t = 1 - torch.cos(t * 0.5 * torch.pi)
        # sample noise p(x_0)
        z = torch.randn_like(x1)

        y = (1 - (1 - self.sigma_min) * t) * z + t * x1
        u = x1 - (1 - self.sigma_min) * z

        # during training, we randomly drop condition to trade off mode coverage and sample fidelity
        if self.training_cfg_rate > 0:
            cfg_mask = torch.rand(b, device=x1.device) > self.training_cfg_rate
            mu = mu * cfg_mask.view(-1, 1, 1)
            spks = spks * cfg_mask.view(-1, 1)
            cond = cond * cfg_mask.view(-1, 1, 1)

        pred = self.estimator(y, mask, mu, t.squeeze(), spks, cond)
        loss = F.mse_loss(pred * mask, u * mask, reduction="sum") / (torch.sum(mask) * u.shape[1])
        return loss, y


class CausalConditionalCFM(ConditionalCFM):
    def __init__(self, in_channels, cfm_params, n_spks=1, spk_emb_dim=64, estimator: torch.nn.Module = None):
        super().__init__(in_channels, cfm_params, n_spks, spk_emb_dim, estimator)
        self.rand_noise = torch.randn([1, 80, 50 * 300])

    @torch.inference_mode()
    def forward(self, mu, mask, n_timesteps, temperature=1.0, spks=None, cond=None):
        """Forward diffusion

        Args:
            mu (torch.Tensor): output of encoder
                shape: (batch_size, n_feats, mel_timesteps)
            mask (torch.Tensor): output_mask
                shape: (batch_size, 1, mel_timesteps)
            n_timesteps (int): number of diffusion steps
            temperature (float, optional): temperature for scaling noise. Defaults to 1.0.
            spks (torch.Tensor, optional): speaker ids. Defaults to None.
                shape: (batch_size, spk_emb_dim)
            cond: Not used but kept for future purposes

        Returns:
            sample: generated mel-spectrogram
                shape: (batch_size, n_feats, mel_timesteps)
        """

        z = self.rand_noise[:, :, :mu.size(2)].to(mu.device).to(mu.dtype) * temperature
        # fix prompt and overlap part mu and z
        t_span = torch.linspace(0, 1, n_timesteps + 1, device=mu.device, dtype=mu.dtype)
        if self.t_scheduler == 'cosine':
            t_span = 1 - torch.cos(t_span * 0.5 * torch.pi)
        return self.solve_euler(z, t_span=t_span, mu=mu, mask=mask, spks=spks, cond=cond), None<|MERGE_RESOLUTION|>--- conflicted
+++ resolved
@@ -122,9 +122,6 @@
         return sol[-1].float()
 
     def forward_estimator(self, x, mask, mu, t, spks, cond):
-<<<<<<< HEAD
-        return self.estimator.forward(x, mask, mu, t, spks, cond)
-=======
         if isinstance(self.estimator, torch.nn.Module):
             return self.estimator.forward(x, mask, mu, t, spks, cond)
         else:
@@ -144,7 +141,6 @@
                                         cond.contiguous().data_ptr(),
                                         x.data_ptr()])
             return x
->>>>>>> 1e52c607
 
     def compute_loss(self, x1, mask, mu, spks=None, cond=None):
         """Computes diffusion loss
